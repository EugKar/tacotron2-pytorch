--- conflicted
+++ resolved
@@ -526,21 +526,6 @@
             x = F.dropout(F.relu(conv(x)), 0.5, self.training)
         x = x.transpose(1, 2)   # (B, n_mel_channels, T_out) -> (B, T_out, latent_embedding_dim)
 
-<<<<<<< HEAD
-        conv_length = input_lengths
-        for i in range(self.hparams.latent_n_convolutions):
-            conv_length = torch.div((conv_length + 2 * int((self.hparams.latent_kernel_size - 1) / 2) -
-                (self.hparams.latent_kernel_size - 1) - 1), self.hparams.latent_stride) + 1
-
-        input_lengths_sorted, inds = conv_length.sort(dim=0, descending=True)
-        gather_inds = inds.unsqueeze(1).repeat([1, x.size()[1]]).unsqueeze(2).repeat([1, 1, x.size()[2]])
-        x_sorted = x.gather(0, gather_inds)
-
-        # pytorch tensor are not reversible, hence the conversion
-        input_lengths_sorted_cpu = input_lengths_sorted.cpu().numpy()
-        x_sorted = nn.utils.rnn.pack_padded_sequence(
-            x_sorted, input_lengths_sorted_cpu, batch_first=True)
-=======
         if not self.hparams.enable_pack_padded_sequence:
             x_sorted = x
         else:
@@ -554,36 +539,28 @@
                         (self.hparams.latent_kernel_size - 1) - 1) // self.hparams.latent_stride + 1
 
             device = conv_length.device
-            input_lengths_sorted, inds = conv_length.cpu().sort(dim=0, descending=True)
+            input_lengths_sorted, inds = conv_length.sort(dim=0, descending=True)
             inds = inds.to(device)
             gather_inds = inds.unsqueeze(1).repeat([1, x.size()[1]]).unsqueeze(2).repeat([1, 1, x.size()[2]])
             x_sorted = x.gather(0, gather_inds)
 
             # pytorch tensor are not reversible, hence the conversion
-            input_lengths_sorted = input_lengths_sorted.numpy()
+            input_lengths_sorted_cpu = input_lengths_sorted.cpu().numpy()
             x_sorted = nn.utils.rnn.pack_padded_sequence(
-                x_sorted, input_lengths_sorted, batch_first=True)
->>>>>>> e908d446
+                x_sorted, input_lengths_sorted_cpu, batch_first=True)
 
         self.gru.flatten_parameters()
         outputs, _ = self.gru(x_sorted)
 
-<<<<<<< HEAD
-        outputs, _ = nn.utils.rnn.pad_packed_sequence(
-            outputs, batch_first=True)
+        if self.hparams.enable_pack_padded_sequence:
+            outputs, _ = nn.utils.rnn.pad_packed_sequence(
+                outputs, batch_first=True, total_length=total_length)
+
         mask = get_mask_from_lengths(input_lengths_sorted).unsqueeze(-1).float()
         outputs = (outputs * mask).sum(dim=1) / mask.sum(dim=1)
         # outputs = outputs.mean(dim=1)
         mu = self.mu_linear_projection(outputs)
         logvar = self.logvar_linear_projection(outputs)
-=======
-        if self.hparams.enable_pack_padded_sequence:
-            outputs, _ = nn.utils.rnn.pad_packed_sequence(
-                outputs, batch_first=True, total_length=total_length)
-
-        outputs = outputs.mean(dim=1)
-        mu, logvar = self.mu_linear_projection(outputs), self.logvar_linear_projection(outputs)
->>>>>>> e908d446
 
         if not self.hparams.enable_pack_padded_sequence:
             return mu, logvar
